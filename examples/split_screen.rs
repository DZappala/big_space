//! Demonstrates how a single bevy world can contain multiple big_space hierarchies, each rendered
//! relative to a floating origin inside that big space.
//!
//! This takes the simplest approach, of simply duplicating the worlds and players for each split
//! screen, and synchronizing the player locations between both.

use bevy::{
    prelude::*,
    render::{camera::Viewport, view::RenderLayers},
    transform::TransformSystem,
};
use bevy_color::palettes;
use big_space::prelude::*;

fn main() {
    App::new()
        .add_plugins((
            DefaultPlugins.build().disable::<TransformPlugin>(),
            BigSpacePlugin::<i32>::default(),
            FloatingOriginDebugPlugin::<i32>::default(),
            big_space::camera::CameraControllerPlugin::<i32>::default(),
        ))
        .add_systems(Startup, setup)
        .add_systems(Update, set_camera_viewports)
        .add_systems(
            PostUpdate,
            update_cameras
                .after(big_space::camera::camera_controller::<i32>)
                .before(TransformSystem::TransformPropagate),
        )
        .run();
}

#[derive(Component)]
struct LeftCamera;

#[derive(Component)]
struct RightCamera;

#[derive(Component)]
struct LeftCameraReplicated;

#[derive(Component)]
struct RightCameraReplicated;

fn setup(
    mut commands: Commands,
    mut meshes: ResMut<Assets<Mesh>>,
    mut materials: ResMut<Assets<StandardMaterial>>,
) {
    commands.spawn((
        DirectionalLight::default(),
        Transform::default().looking_to(Vec3::NEG_ONE, Vec3::Y),
        RenderLayers::from_layers(&[1, 2]),
    ));

    // Big Space 1
<<<<<<< HEAD
    commands.spawn_big_space_default::<i32>(|root| {
        root.spawn_spatial((
            Camera3dBundle {
                transform: Transform::from_xyz(1_000_000.0 - 10.0, 100_005.0, 0.0)
                    .looking_to(Vec3::NEG_X, Vec3::Y),
                ..default()
            },
            big_space::camera::CameraController::default().with_smoothness(0.8, 0.8),
            RenderLayers::layer(2),
            LeftCamera,
            FloatingOrigin,
        ))
        .with_children(|child_builder| {
            child_builder.spawn((
                PbrBundle {
                    mesh: meshes.add(Cuboid::new(1.0, 2.0, 1.0)),
                    material: materials.add(StandardMaterial {
                        base_color: Color::Srgba(palettes::css::YELLOW),
                        ..default()
                    }),
                    ..default()
                },
                RenderLayers::layer(2),
            ));
        });
=======
    commands.spawn_big_space(ReferenceFrame::<i32>::default(), |root_frame| {
        root_frame
            .spawn_spatial((
                Camera3d::default(),
                Transform::from_xyz(1_000_000.0 - 10.0, 100_005.0, 0.0)
                    .looking_to(Vec3::NEG_X, Vec3::Y),
                CameraController::default().with_smoothness(0.8, 0.8),
                RenderLayers::layer(2),
                LeftCamera,
                FloatingOrigin,
            ))
            .with_child((
                Mesh3d(meshes.add(Cuboid::new(1.0, 2.0, 1.0))),
                MeshMaterial3d(materials.add(StandardMaterial {
                    base_color: Color::Srgba(palettes::css::YELLOW),
                    ..default()
                })),
                RenderLayers::layer(2),
            ));
>>>>>>> 42eeb299

        root.spawn_spatial((
            RightCameraReplicated,
            Mesh3d(meshes.add(Cuboid::new(1.0, 2.0, 1.0))),
            MeshMaterial3d(materials.add(StandardMaterial {
                base_color: Color::Srgba(palettes::css::FUCHSIA),
                ..default()
            })),
            RenderLayers::layer(2),
        ));

<<<<<<< HEAD
        root.spawn_spatial((
            PbrBundle {
                mesh: meshes.add(Sphere::new(1.0).mesh().ico(35).unwrap()),
                material: materials.add(StandardMaterial {
                    base_color: Color::Srgba(palettes::css::BLUE),
                    ..default()
                }),
                transform: Transform::from_xyz(1_000_000.0, 0.0, 0.0)
                    .with_scale(Vec3::splat(100_000.0)),
=======
        root_frame.spawn_spatial((
            Mesh3d(meshes.add(Sphere::new(1.0).mesh().ico(35).unwrap())),
            MeshMaterial3d(materials.add(StandardMaterial {
                base_color: Color::Srgba(palettes::css::BLUE),
>>>>>>> 42eeb299
                ..default()
            })),
            Transform::from_xyz(1_000_000.0, 0.0, 0.0).with_scale(Vec3::splat(100_000.0)),
            RenderLayers::layer(2),
        ));

<<<<<<< HEAD
        root.spawn_spatial((
            PbrBundle {
                mesh: meshes.add(Sphere::new(1.0).mesh().ico(35).unwrap()),
                material: materials.add(StandardMaterial {
                    base_color: Color::Srgba(palettes::css::GREEN),
                    ..default()
                }),
                transform: Transform::from_xyz(-1_000_000.0, 0.0, 0.0)
                    .with_scale(Vec3::splat(100_000.0)),
=======
        root_frame.spawn_spatial((
            Mesh3d(meshes.add(Sphere::new(1.0).mesh().ico(35).unwrap())),
            MeshMaterial3d(materials.add(StandardMaterial {
                base_color: Color::Srgba(palettes::css::GREEN),
>>>>>>> 42eeb299
                ..default()
            })),
            Transform::from_xyz(-1_000_000.0, 0.0, 0.0).with_scale(Vec3::splat(100_000.0)),
            RenderLayers::layer(2),
        ));
    });

    // Big Space 2
<<<<<<< HEAD
    commands.spawn_big_space_default::<i32>(|root| {
        root.spawn_spatial((
            Camera3dBundle {
                transform: Transform::from_xyz(1_000_000.0, 100_005.0, 0.0)
                    .looking_to(Vec3::NEG_X, Vec3::Y),
                camera: Camera {
                    order: 1,
                    clear_color: ClearColorConfig::None,
                    ..default()
                },
                ..default()
            },
            RenderLayers::layer(1),
            RightCamera,
            FloatingOrigin,
        ))
        .with_children(|child_builder| {
            child_builder.spawn((
                PbrBundle {
                    mesh: meshes.add(Cuboid::new(1.0, 2.0, 1.0)),
                    material: materials.add(StandardMaterial {
                        base_color: Color::Srgba(palettes::css::PINK),
                        ..default()
                    }),
                    ..default()
                },
                RenderLayers::layer(1),
            ));
        });
=======
    commands.spawn_big_space(ReferenceFrame::<i32>::default(), |root_frame| {
        root_frame
            .spawn_spatial((
                Camera3d::default(),
                Transform::from_xyz(1_000_000.0, 100_005.0, 0.0).looking_to(Vec3::NEG_X, Vec3::Y),
                Camera {
                    order: 1,
                    clear_color: ClearColorConfig::None,
                    ..default()
                },
                RenderLayers::layer(1),
                RightCamera,
                FloatingOrigin,
            ))
            .with_child((
                Mesh3d(meshes.add(Cuboid::new(1.0, 2.0, 1.0))),
                MeshMaterial3d(materials.add(StandardMaterial {
                    base_color: Color::Srgba(palettes::css::PINK),
                    ..default()
                })),
                RenderLayers::layer(1),
            ));
>>>>>>> 42eeb299

        root.spawn_spatial((
            LeftCameraReplicated,
            Mesh3d(meshes.add(Cuboid::new(1.0, 2.0, 1.0))),
            MeshMaterial3d(materials.add(StandardMaterial {
                base_color: Color::Srgba(palettes::css::YELLOW),
                ..default()
            })),
            RenderLayers::layer(1),
        ));

<<<<<<< HEAD
        root.spawn_spatial((
            PbrBundle {
                mesh: meshes.add(Sphere::new(1.0).mesh().ico(35).unwrap()),
                material: materials.add(StandardMaterial {
                    base_color: Color::Srgba(palettes::css::BLUE),
                    ..default()
                }),
                transform: Transform::from_xyz(1_000_000.0, 0.0, 0.0)
                    .with_scale(Vec3::splat(100_000.0)),
=======
        root_frame.spawn_spatial((
            Mesh3d(meshes.add(Sphere::new(1.0).mesh().ico(35).unwrap())),
            MeshMaterial3d(materials.add(StandardMaterial {
                base_color: Color::Srgba(palettes::css::BLUE),
>>>>>>> 42eeb299
                ..default()
            })),
            Transform::from_xyz(1_000_000.0, 0.0, 0.0).with_scale(Vec3::splat(100_000.0)),
            RenderLayers::layer(1),
        ));

<<<<<<< HEAD
        root.spawn_spatial((
            PbrBundle {
                mesh: meshes.add(Sphere::new(1.0).mesh().ico(35).unwrap()),
                material: materials.add(StandardMaterial {
                    base_color: Color::Srgba(palettes::css::GREEN),
                    ..default()
                }),
                transform: Transform::from_xyz(-1_000_000.0, 0.0, 0.0)
                    .with_scale(Vec3::splat(100_000.0)),
=======
        root_frame.spawn_spatial((
            Mesh3d(meshes.add(Sphere::new(1.0).mesh().ico(35).unwrap())),
            MeshMaterial3d(materials.add(StandardMaterial {
                base_color: Color::Srgba(palettes::css::GREEN),
>>>>>>> 42eeb299
                ..default()
            })),
            Transform::from_xyz(-1_000_000.0, 0.0, 0.0).with_scale(Vec3::splat(100_000.0)),
            RenderLayers::layer(1),
        ));
    });
}

#[allow(clippy::type_complexity)]
fn update_cameras(
    left: Query<GridTransformReadOnly<i32>, With<LeftCamera>>,
    mut left_rep: Query<
        GridTransform<i32>,
        (
            With<LeftCameraReplicated>,
            Without<RightCameraReplicated>,
            Without<LeftCamera>,
            Without<RightCamera>,
        ),
    >,
    right: Query<GridTransformReadOnly<i32>, With<RightCamera>>,
    mut right_rep: Query<
        GridTransform<i32>,
        (
            With<RightCameraReplicated>,
            Without<LeftCameraReplicated>,
            Without<LeftCamera>,
            Without<RightCamera>,
        ),
    >,
) {
    *left_rep.single_mut().cell = *left.single().cell;
    *left_rep.single_mut().transform = *left.single().transform;

    *right_rep.single_mut().cell = *right.single().cell;
    *right_rep.single_mut().transform = *right.single().transform;
}

fn set_camera_viewports(
    windows: Query<&Window>,
    mut resize_events: EventReader<bevy::window::WindowResized>,
    mut left_camera: Query<&mut Camera, (With<LeftCamera>, Without<RightCamera>)>,
    mut right_camera: Query<&mut Camera, With<RightCamera>>,
) {
    // We need to dynamically resize the camera's viewports whenever the window size changes
    // so then each camera always takes up half the screen.
    // A resize_event is sent when the window is first created, allowing us to reuse this system for initial setup.
    for resize_event in resize_events.read() {
        let window = windows.get(resize_event.window).unwrap();
        let mut left_camera = left_camera.single_mut();
        left_camera.viewport = Some(Viewport {
            physical_position: UVec2::new(0, 0),
            physical_size: UVec2::new(
                window.resolution.physical_width() / 2,
                window.resolution.physical_height(),
            ),
            ..default()
        });

        let mut right_camera = right_camera.single_mut();
        right_camera.viewport = Some(Viewport {
            physical_position: UVec2::new(window.resolution.physical_width() / 2, 0),
            physical_size: UVec2::new(
                window.resolution.physical_width() / 2,
                window.resolution.physical_height(),
            ),
            ..default()
        });
    }
}<|MERGE_RESOLUTION|>--- conflicted
+++ resolved
@@ -55,53 +55,24 @@
     ));
 
     // Big Space 1
-<<<<<<< HEAD
     commands.spawn_big_space_default::<i32>(|root| {
         root.spawn_spatial((
-            Camera3dBundle {
-                transform: Transform::from_xyz(1_000_000.0 - 10.0, 100_005.0, 0.0)
-                    .looking_to(Vec3::NEG_X, Vec3::Y),
-                ..default()
-            },
+            Camera3d::default(),
+            Transform::from_xyz(1_000_000.0 - 10.0, 100_005.0, 0.0)
+                .looking_to(Vec3::NEG_X, Vec3::Y),
             big_space::camera::CameraController::default().with_smoothness(0.8, 0.8),
             RenderLayers::layer(2),
             LeftCamera,
             FloatingOrigin,
         ))
-        .with_children(|child_builder| {
-            child_builder.spawn((
-                PbrBundle {
-                    mesh: meshes.add(Cuboid::new(1.0, 2.0, 1.0)),
-                    material: materials.add(StandardMaterial {
-                        base_color: Color::Srgba(palettes::css::YELLOW),
-                        ..default()
-                    }),
-                    ..default()
-                },
-                RenderLayers::layer(2),
-            ));
-        });
-=======
-    commands.spawn_big_space(ReferenceFrame::<i32>::default(), |root_frame| {
-        root_frame
-            .spawn_spatial((
-                Camera3d::default(),
-                Transform::from_xyz(1_000_000.0 - 10.0, 100_005.0, 0.0)
-                    .looking_to(Vec3::NEG_X, Vec3::Y),
-                CameraController::default().with_smoothness(0.8, 0.8),
-                RenderLayers::layer(2),
-                LeftCamera,
-                FloatingOrigin,
-            ))
-            .with_child((
-                Mesh3d(meshes.add(Cuboid::new(1.0, 2.0, 1.0))),
-                MeshMaterial3d(materials.add(StandardMaterial {
-                    base_color: Color::Srgba(palettes::css::YELLOW),
-                    ..default()
-                })),
-                RenderLayers::layer(2),
-            ));
->>>>>>> 42eeb299
+        .with_child((
+            Mesh3d(meshes.add(Cuboid::new(1.0, 2.0, 1.0))),
+            MeshMaterial3d(materials.add(StandardMaterial {
+                base_color: Color::Srgba(palettes::css::YELLOW),
+                ..default()
+            })),
+            RenderLayers::layer(2),
+        ));
 
         root.spawn_spatial((
             RightCameraReplicated,
@@ -113,44 +84,20 @@
             RenderLayers::layer(2),
         ));
 
-<<<<<<< HEAD
-        root.spawn_spatial((
-            PbrBundle {
-                mesh: meshes.add(Sphere::new(1.0).mesh().ico(35).unwrap()),
-                material: materials.add(StandardMaterial {
-                    base_color: Color::Srgba(palettes::css::BLUE),
-                    ..default()
-                }),
-                transform: Transform::from_xyz(1_000_000.0, 0.0, 0.0)
-                    .with_scale(Vec3::splat(100_000.0)),
-=======
-        root_frame.spawn_spatial((
+        root.spawn_spatial((
             Mesh3d(meshes.add(Sphere::new(1.0).mesh().ico(35).unwrap())),
             MeshMaterial3d(materials.add(StandardMaterial {
                 base_color: Color::Srgba(palettes::css::BLUE),
->>>>>>> 42eeb299
                 ..default()
             })),
             Transform::from_xyz(1_000_000.0, 0.0, 0.0).with_scale(Vec3::splat(100_000.0)),
             RenderLayers::layer(2),
         ));
 
-<<<<<<< HEAD
-        root.spawn_spatial((
-            PbrBundle {
-                mesh: meshes.add(Sphere::new(1.0).mesh().ico(35).unwrap()),
-                material: materials.add(StandardMaterial {
-                    base_color: Color::Srgba(palettes::css::GREEN),
-                    ..default()
-                }),
-                transform: Transform::from_xyz(-1_000_000.0, 0.0, 0.0)
-                    .with_scale(Vec3::splat(100_000.0)),
-=======
-        root_frame.spawn_spatial((
+        root.spawn_spatial((
             Mesh3d(meshes.add(Sphere::new(1.0).mesh().ico(35).unwrap())),
             MeshMaterial3d(materials.add(StandardMaterial {
                 base_color: Color::Srgba(palettes::css::GREEN),
->>>>>>> 42eeb299
                 ..default()
             })),
             Transform::from_xyz(-1_000_000.0, 0.0, 0.0).with_scale(Vec3::splat(100_000.0)),
@@ -159,60 +106,27 @@
     });
 
     // Big Space 2
-<<<<<<< HEAD
     commands.spawn_big_space_default::<i32>(|root| {
         root.spawn_spatial((
-            Camera3dBundle {
-                transform: Transform::from_xyz(1_000_000.0, 100_005.0, 0.0)
-                    .looking_to(Vec3::NEG_X, Vec3::Y),
-                camera: Camera {
-                    order: 1,
-                    clear_color: ClearColorConfig::None,
-                    ..default()
-                },
+            Camera3d::default(),
+            Camera {
+                order: 1,
+                clear_color: ClearColorConfig::None,
                 ..default()
             },
+            Transform::from_xyz(1_000_000.0, 100_005.0, 0.0).looking_to(Vec3::NEG_X, Vec3::Y),
             RenderLayers::layer(1),
             RightCamera,
             FloatingOrigin,
         ))
-        .with_children(|child_builder| {
-            child_builder.spawn((
-                PbrBundle {
-                    mesh: meshes.add(Cuboid::new(1.0, 2.0, 1.0)),
-                    material: materials.add(StandardMaterial {
-                        base_color: Color::Srgba(palettes::css::PINK),
-                        ..default()
-                    }),
-                    ..default()
-                },
-                RenderLayers::layer(1),
-            ));
-        });
-=======
-    commands.spawn_big_space(ReferenceFrame::<i32>::default(), |root_frame| {
-        root_frame
-            .spawn_spatial((
-                Camera3d::default(),
-                Transform::from_xyz(1_000_000.0, 100_005.0, 0.0).looking_to(Vec3::NEG_X, Vec3::Y),
-                Camera {
-                    order: 1,
-                    clear_color: ClearColorConfig::None,
-                    ..default()
-                },
-                RenderLayers::layer(1),
-                RightCamera,
-                FloatingOrigin,
-            ))
-            .with_child((
-                Mesh3d(meshes.add(Cuboid::new(1.0, 2.0, 1.0))),
-                MeshMaterial3d(materials.add(StandardMaterial {
-                    base_color: Color::Srgba(palettes::css::PINK),
-                    ..default()
-                })),
-                RenderLayers::layer(1),
-            ));
->>>>>>> 42eeb299
+        .with_child((
+            Mesh3d(meshes.add(Cuboid::new(1.0, 2.0, 1.0))),
+            MeshMaterial3d(materials.add(StandardMaterial {
+                base_color: Color::Srgba(palettes::css::FUCHSIA),
+                ..default()
+            })),
+            RenderLayers::layer(1),
+        ));
 
         root.spawn_spatial((
             LeftCameraReplicated,
@@ -224,44 +138,20 @@
             RenderLayers::layer(1),
         ));
 
-<<<<<<< HEAD
-        root.spawn_spatial((
-            PbrBundle {
-                mesh: meshes.add(Sphere::new(1.0).mesh().ico(35).unwrap()),
-                material: materials.add(StandardMaterial {
-                    base_color: Color::Srgba(palettes::css::BLUE),
-                    ..default()
-                }),
-                transform: Transform::from_xyz(1_000_000.0, 0.0, 0.0)
-                    .with_scale(Vec3::splat(100_000.0)),
-=======
-        root_frame.spawn_spatial((
+        root.spawn_spatial((
             Mesh3d(meshes.add(Sphere::new(1.0).mesh().ico(35).unwrap())),
             MeshMaterial3d(materials.add(StandardMaterial {
                 base_color: Color::Srgba(palettes::css::BLUE),
->>>>>>> 42eeb299
                 ..default()
             })),
             Transform::from_xyz(1_000_000.0, 0.0, 0.0).with_scale(Vec3::splat(100_000.0)),
             RenderLayers::layer(1),
         ));
 
-<<<<<<< HEAD
-        root.spawn_spatial((
-            PbrBundle {
-                mesh: meshes.add(Sphere::new(1.0).mesh().ico(35).unwrap()),
-                material: materials.add(StandardMaterial {
-                    base_color: Color::Srgba(palettes::css::GREEN),
-                    ..default()
-                }),
-                transform: Transform::from_xyz(-1_000_000.0, 0.0, 0.0)
-                    .with_scale(Vec3::splat(100_000.0)),
-=======
-        root_frame.spawn_spatial((
+        root.spawn_spatial((
             Mesh3d(meshes.add(Sphere::new(1.0).mesh().ico(35).unwrap())),
             MeshMaterial3d(materials.add(StandardMaterial {
                 base_color: Color::Srgba(palettes::css::GREEN),
->>>>>>> 42eeb299
                 ..default()
             })),
             Transform::from_xyz(-1_000_000.0, 0.0, 0.0).with_scale(Vec3::splat(100_000.0)),
