--- conflicted
+++ resolved
@@ -55,13 +55,11 @@
                     let child = parent_frame
                         .frame()
                         .translation_to_grid(-DISTANT + NEARBY.as_dvec3());
-<<<<<<< HEAD
-                    parent_frame.insert(PbrBundle {
-                        mesh: mesh_handle.clone(),
-                        material: materials.add(Color::from(palettes::css::RED)),
-                        transform: Transform::from_translation(parent.1),
-                        ..default()
-                    });
+                    parent_frame.insert((
+                        Mesh3d(mesh_handle.clone()),
+                        MeshMaterial3d(materials.add(Color::from(palettes::css::RED))),
+                        Transform::from_translation(parent.1),
+                    ));
                     parent_frame.insert(parent.0);
 
                     // A green sphere that is a child of the sphere very far from the origin. This
@@ -71,31 +69,9 @@
                     // Note that the sphere does not have any rendering artifacts, its position just
                     // has a fixed error.
                     parent_frame.spawn((
-                        PbrBundle {
-                            mesh: mesh_handle,
-                            material: materials.add(Color::from(palettes::css::GREEN)),
-                            transform: Transform::from_translation(child.1),
-                            ..default()
-                        },
-=======
-                    parent_frame.insert((
-                        Mesh3d(mesh_handle.clone()),
-                        MeshMaterial3d(matl_handle.clone()),
-                        Transform::from_translation(parent.1),
-                    ));
-                    parent_frame.insert(parent.0);
-
-                    // A green sphere that is a child of the sphere very far from the origin.
-                    // This child is very far from its parent, and should be located exactly at
-                    // the origin (if there was no floating point error). The distance from the
-                    // green sphere to the red sphere is the error caused by float imprecision.
-                    // Note that the sphere does not have any rendering artifacts, its position
-                    // just has a fixed error.
-                    parent_frame.with_child((
                         Mesh3d(mesh_handle),
                         MeshMaterial3d(materials.add(Color::from(palettes::css::GREEN))),
                         Transform::from_translation(child.1),
->>>>>>> 42eeb299
                         child.0,
                     ));
                 },
